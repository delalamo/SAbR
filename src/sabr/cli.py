--- conflicted
+++ resolved
@@ -188,13 +188,9 @@
     max_residues: int,
     chain_type: str,
     extended_insertions: bool,
-<<<<<<< HEAD
-    deterministic_loop_renumbering: bool,
     anarci_species: str,
     anarci_chain_type: str,
-=======
     disable_deterministic_renumbering: bool,
->>>>>>> f968ff67
 ) -> None:
     """Run the command-line workflow for renumbering antibody structures."""
     if verbose:
@@ -285,7 +281,6 @@
             "cannot infer heavy/light chain type."
         )
 
-<<<<<<< HEAD
     # Determine ANARCI chain type
     anarci_chain_type_enum = constants.AnarciChainType(anarci_chain_type)
     if anarci_chain_type_enum == constants.AnarciChainType.AUTO:
@@ -327,13 +322,6 @@
         subsequence,
         scheme=numbering_scheme,
         chain_type=resolved_chain_type,
-=======
-    anarci_alignment, _, _ = anarci.number_sequence_from_alignment(
-        state_vector,
-        subsequence,
-        scheme=numbering_scheme,
-        chain_type=alignment_result.species[-1],
->>>>>>> f968ff67
     )
 
     anarci_alignment = [a for a in anarci_alignment if a[1] != "-"]
