--- conflicted
+++ resolved
@@ -128,23 +128,8 @@
     Returns:
         MPNNEmbeddings for the specified chain.
     """
-<<<<<<< HEAD
-    LOGGER.info("Embedding PDB %s chain %s", pdbfile, chains)
-    e2e_model = END_TO_END_MODELS.END_TO_END(
-        constants.EMBED_DIM,
-        constants.EMBED_DIM,
-        constants.EMBED_DIM,
-        constants.N_MPNN_LAYERS,
-        constants.EMBED_DIM,
-        affine=True,
-        soft_max=False,
-        dropout=0.0,
-        augment_eps=0.0,
-    )
-=======
     LOGGER.info(f"Embedding PDB {pdbfile} chain {chains}")
     e2e_model = model.create_e2e_model()
->>>>>>> 790ac26c
     if len(chains) > 1:
         raise NotImplementedError("Only single chain embedding is supported")
     X1, mask1, chain1, res1, ids = Input_MPNN.get_inputs_mpnn(
