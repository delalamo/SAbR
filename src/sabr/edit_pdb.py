import copy
import logging

from Bio import PDB
from Bio.PDB import Chain, Model, Structure

from sabr import constants

LOGGER = logging.getLogger(__name__)


def thread_onto_chain(
    chain: Chain.Chain,
    anarci_out: dict[str, str],
    anarci_start: int,
    anarci_end: int,
    alignment_start: int,
) -> Chain.Chain:
    """
    Thread the alignment onto a given chain object.
    """

    new_chain = Chain.Chain(chain.id)

    chain_res = []

    i = -1
    for j, res in enumerate(chain.get_residues()):
<<<<<<< HEAD

        # need to fix this so residues aren't skipped during writing
        if res.get_id()[0].strip() != "":
            continue
        if j < alignment_start:
            i -= 1
=======
        if res.get_id()[0].strip() != "" or j < alignment_start:
            continue
>>>>>>> 198f2338
        new_res = copy.deepcopy(res)
        new_res.detach_parent()
        i += 1
        if i >= anarci_start and i < anarci_end:
            try:
                (new_id, icode), aa = anarci_out[i - anarci_start]
                new_id += alignment_start
            except IndexError:
                raise IndexError(anarci_start, anarci_end, len(anarci_out), i)
            if aa == "-":
                i -= 1
                continue
            if aa != constants.AA_3TO1[res.get_resname()]:
                raise ValueError(f"Residue mismatch! {aa} {res.get_resname()}")
            new_id = (res.get_id()[0], new_id, icode)
        else:
            if i < (anarci_start):
                new_id = (" ", (i - (anarci_start + alignment_start)) + 1, " ")
            else:
                new_id = (
                    " ",
                    (i - anarci_end + alignment_start) + anarci_out[-1][0][0],
                    " ",
                )
        new_res.id = new_id
        LOGGER.info(f"OLD {res.get_id()}; NEW {new_res.get_id()}")
        if i >= anarci_start and i <= anarci_end:
            new_chain.add(new_res)
            new_res.parent = new_chain
            chain_res.append(res.get_id()[1:])
    return new_chain


def identify_deviations(
    pdb_file: str,
    chain_id: str,
    anarci_out: dict[str, str],
    anarci_start: int,
    anarci_end: int,
    alignment_start: int,
) -> Chain.Chain:
    """
    Thread the alignment onto a given chain object.
    """

    parser = PDB.PDBParser(QUIET=True)
    chain = parser.get_structure("input_structure", pdb_file)[0][chain_id]

    deviations = []
    i = -1
    for j, res in enumerate(chain.get_residues()):
        if res.get_id()[0].strip() != "" or j < alignment_start:
            continue
        i += 1
        if i >= anarci_start and i < anarci_end:
            try:
                (new_id, icode), aa = anarci_out[i - anarci_start]
                new_id += alignment_start
            except IndexError:
                raise IndexError(anarci_start, anarci_end, len(anarci_out), i)
            if aa == "-":
                i -= 1
                continue
            if aa != constants.AA_3TO1[res.get_resname()]:
                raise ValueError(f"Residue mismatch! {aa} {res.get_resname()}")
            new_id = (res.get_id()[0], new_id, icode)
        else:
            if i < (anarci_start):
                new_id = (" ", (i - (anarci_start + alignment_start)) + 1, " ")
            else:
                new_id = (
                    " ",
                    (i - anarci_end + alignment_start) + anarci_out[-1][0][0],
                    " ",
                )
        if new_id[1] != res.get_id()[1] or new_id[2] != res.get_id()[2]:
            deviations.append((res.get_id(), new_id))
    return deviations


def thread_alignment(
    pdb_file: str,
    chain: str,
    alignment: dict[str, str],
    output_pdb: str,
    start_res: int,
    end_res: int,
    trim: bool = False,
) -> PDB.Structure.Structure:
    """
    Thread the alignment onto the PDB structure.
    """
    parser = PDB.PDBParser(QUIET=True)
    structure = parser.get_structure("input_structure", pdb_file)
    # Create a new structure and model
    new_structure = Structure.Structure("threaded_structure")
    new_model = Model.Model(0)

    for ch in structure[0]:
        if ch.id != chain:
            new_model.add(ch)
        else:
            new_model.add(
                thread_onto_chain(ch, alignment, start_res, end_res, trim=trim)
            )

    new_structure.add(new_model)
    io = PDB.PDBIO()
    if output_pdb.endswith(".cif"):
        io = PDB.MMCIFIO()
    io.set_structure(new_structure)
    io.save(output_pdb)<|MERGE_RESOLUTION|>--- conflicted
+++ resolved
@@ -26,17 +26,11 @@
 
     i = -1
     for j, res in enumerate(chain.get_residues()):
-<<<<<<< HEAD
 
-        # need to fix this so residues aren't skipped during writing
         if res.get_id()[0].strip() != "":
             continue
         if j < alignment_start:
             i -= 1
-=======
-        if res.get_id()[0].strip() != "" or j < alignment_start:
-            continue
->>>>>>> 198f2338
         new_res = copy.deepcopy(res)
         new_res.detach_parent()
         i += 1
