#!/usr/bin/env python3

import copy
import logging
from typing import Tuple

from Bio import PDB
from Bio.PDB import Chain, Model, Structure

from sabr.constants import AA_3TO1, AnarciAlignment

LOGGER = logging.getLogger(__name__)


def validate_output_format(
    output_path: str, alignment: AnarciAlignment
) -> None:
    """Validate that the output format supports the insertion codes used."""
    has_extended = any(len(icode.strip()) > 1 for (_, icode), _ in alignment)

    if has_extended and not output_path.endswith(".cif"):
        raise ValueError(
            "Extended insertion codes detected in alignment. "
            "PDB format only supports single-character insertion codes. "
            "Please use mmCIF format (.cif extension) for output."
        )


def _skip_deletions(
    anarci_idx: int,
    anarci_start: int,
    anarci_out: List[Tuple[Tuple[int, str], str]],
) -> int:
    """Advance index past any deletion positions ('-') in ANARCI output.

    Args:
        anarci_idx: Current index in the sequence alignment.
        anarci_start: Starting index of the ANARCI window.
        anarci_out: ANARCI alignment output list.

    Returns:
        Updated index after skipping any deletions.
    """
    while (
        anarci_idx - anarci_start < len(anarci_out)
        and anarci_out[anarci_idx - anarci_start][1] == "-"
    ):
        anarci_idx += 1
    return anarci_idx


def thread_onto_chain(
    chain: Chain.Chain,
<<<<<<< HEAD
    anarci_out: List[Tuple[Tuple[int, str], str]],
=======
    anarci_out: AnarciAlignment,
>>>>>>> 14c76f64
    anarci_start: int,
    anarci_end: int,
    alignment_start: int,
    max_residues: int = 0,
) -> Tuple[Chain.Chain, int]:
    """Return a deep-copied chain renumbered by the ANARCI window.

    This function handles three regions of the chain:
    1. PRE-Fv: Residues before the antibody variable region
    2. IN-Fv: Residues within the variable region (numbered by ANARCI)
    3. POST-Fv: Residues after the variable region

    Args:
        chain: BioPython Chain object to renumber.
        anarci_out: ANARCI alignment output as list of ((resnum, icode), aa).
        anarci_start: Starting position in the ANARCI window.
        anarci_end: Ending position in the ANARCI window.
        alignment_start: Offset where alignment begins in the sequence.
        max_residues: Maximum residues to process (0 = all).

    Returns:
        Tuple of (new_chain, deviation_count).
    """
    thread_msg = (
        f"Threading chain {chain.id} with ANARCI window "
        f"[{anarci_start}, {anarci_end}) "
        f"(alignment starts at {alignment_start})"
    )
    if max_residues > 0:
        thread_msg += f" (max_residues={max_residues})"
    LOGGER.info(thread_msg)
    new_chain = Chain.Chain(chain.id)

    chain_res = []

    # anarci_idx tracks position in the aligned sequence
    # It starts at -1 and increments for each aligned residue
    anarci_idx = -1
    last_idx = None
    deviations = 0

    for pdb_idx, res in enumerate(chain.get_residues()):
        # Skip residues beyond max_residues limit
        if max_residues > 0:
            res_index = res.id[1]  # Actual residue number from PDB
            if res_index > max_residues:
                LOGGER.info(
                    f"Stopping at residue index {res_index} "
                    f"(max_residues={max_residues})"
                )
                break

        # Determine if we're past the alignment start position
        is_in_aligned_region = pdb_idx >= alignment_start
        is_hetatm = res.get_id()[0].strip() != ""

        # Increment anarci_idx only for aligned, non-HETATM residues
        if is_in_aligned_region and not is_hetatm:
            anarci_idx += 1

        # Skip over deletion positions in ANARCI output
        if anarci_idx >= anarci_start:
            anarci_idx = _skip_deletions(anarci_idx, anarci_start, anarci_out)

        # Determine which region we're in
        is_in_anarci_window = anarci_idx >= anarci_start
        is_before_fv_end = anarci_idx < min(anarci_end, len(anarci_out))

        new_res = copy.deepcopy(res)
        new_res.detach_parent()

        # Compute new residue ID based on region
        if is_in_anarci_window and is_before_fv_end:
            # IN-Fv region: use ANARCI numbering
            (new_idx, icode), aa = anarci_out[anarci_idx - anarci_start]
            last_idx = new_idx

            if aa != AA_3TO1[res.get_resname()]:
                raise ValueError(f"Residue mismatch! {aa} {res.get_resname()}")
            new_id = (res.get_id()[0], new_idx, icode)
        elif anarci_idx < anarci_start:
            # PRE-Fv region: number backwards from first ANARCI position
            first_anarci_pos = anarci_out[0][0][0]
            if is_in_aligned_region:
                # Residue is in aligned sequence but before ANARCI window
                new_idx = first_anarci_pos - (anarci_start - anarci_idx)
            else:
                # Residue is before the aligned sequence entirely
                new_idx = first_anarci_pos - (
                    anarci_start + (alignment_start - pdb_idx)
                )
            new_id = (res.get_id()[0], new_idx, " ")
        else:
            # POST-Fv region: continue from last ANARCI position
            if is_hetatm:
                # Keep original ID for HETATM (water, ligands, etc.)
                new_id = res.get_id()
            else:
                last_idx += 1
                new_id = (" ", last_idx, " ")

        new_res.id = new_id
        LOGGER.info("OLD %s; NEW %s", res.get_id(), new_res.get_id())
        if res.get_id() != new_res.get_id():
            deviations += 1
        new_chain.add(new_res)
        new_res.parent = new_chain
        chain_res.append(res.get_id()[1:])
    return new_chain, deviations


def thread_alignment(
    pdb_file: str,
    chain: str,
    alignment: AnarciAlignment,
    output_pdb: str,
    start_res: int,
    end_res: int,
    alignment_start: int,
    max_residues: int = 0,
) -> int:
    """Write the renumbered chain to ``output_pdb`` and return the structure.

    Args:
        pdb_file: Path to input PDB file.
        chain: Chain identifier to renumber.
        alignment: ANARCI-style alignment list of ((resnum, icode), aa) tuples.
        output_pdb: Path to output file (.pdb or .cif).
        start_res: Start residue index from ANARCI.
        end_res: End residue index from ANARCI.
        alignment_start: Offset where alignment begins in the sequence.
        max_residues: Maximum number of residues to process. If 0,
            process all residues.

    Returns:
        Number of residue ID deviations from original numbering.

    Raises:
        ValueError: If extended insertion codes are used but output is not .cif.
    """
    # Validate output format supports the insertion codes used
    validate_output_format(output_pdb, alignment)

    align_msg = (
        f"Threading alignment for {pdb_file} chain {chain}; "
        f"writing to {output_pdb}"
    )
    LOGGER.info(align_msg)
    parser = PDB.PDBParser(QUIET=True)
    structure = parser.get_structure("input_structure", pdb_file)
    new_structure = Structure.Structure("threaded_structure")
    new_model = Model.Model(0)

    all_devs = 0

    for ch in structure[0]:
        if ch.id != chain:
            new_model.add(ch)
        else:
            new_chain, deviations = thread_onto_chain(
                ch, alignment, start_res, end_res, alignment_start, max_residues
            )
            new_model.add(new_chain)
            all_devs += deviations

    new_structure.add(new_model)
    io = PDB.PDBIO()
    if output_pdb.endswith(".cif"):
        io = PDB.MMCIFIO()
        LOGGER.debug("Detected CIF output; using MMCIFIO")
    io.set_structure(new_structure)
    io.save(output_pdb)
    LOGGER.info(f"Saved threaded structure to {output_pdb}")
    return all_devs<|MERGE_RESOLUTION|>--- conflicted
+++ resolved
@@ -51,11 +51,7 @@
 
 def thread_onto_chain(
     chain: Chain.Chain,
-<<<<<<< HEAD
-    anarci_out: List[Tuple[Tuple[int, str], str]],
-=======
     anarci_out: AnarciAlignment,
->>>>>>> 14c76f64
     anarci_start: int,
     anarci_end: int,
     alignment_start: int,
