--- conflicted
+++ resolved
@@ -234,279 +234,29 @@
         Returns:
             Corrected alignment matrix
         """
-<<<<<<< HEAD
-        fr1_start = constants.LIGHT_CHAIN_FR1_START  # 0-indexed col 5 = pos 6
-        fr1_end = constants.LIGHT_CHAIN_FR1_END  # 0-indexed col 9 = pos 10
-
-        # Check for alignment shifts in FR1 region (positions 6-10)
-        # Detect if residues are systematically shifted
-        for col_idx in range(fr1_start, fr1_end + 1):
-            if aln[:, col_idx].sum() == 1:
-                row = np.where(aln[:, col_idx] == 1)[0][0]
-                # If row > col_idx, alignment is shifted backward
-                # (residue at row is placed at earlier column than expected)
-=======
         fr1_start = constants.LIGHT_CHAIN_FR1_START
         fr1_end = constants.LIGHT_CHAIN_FR1_END
-
-        for col_idx in range(fr1_start, fr1_end + 1):
-            if aln[:, col_idx].sum() == 1:
-                row = np.where(aln[:, col_idx] == 1)[0][0]
->>>>>>> 7b61378b
-                if row > col_idx:
-                    shift_amount = row - col_idx
-                    LOGGER.info(
-                        f"Correcting FR1 alignment: detected shift of "
-                        f"{shift_amount} at position {col_idx + 1}"
-                    )
-<<<<<<< HEAD
-                    # Shift all matches forward to correct positions
-                    # Work backwards to avoid overwriting
-=======
->>>>>>> 7b61378b
-                    for c in range(fr1_end, col_idx - 1, -1):
-                        if aln[:, c].sum() == 1:
-                            new_col = c + shift_amount
-                            if new_col < aln.shape[1]:
-                                aln[:, new_col] = aln[:, c]
+        # Check if position 10 (0-indexed: fr1_end) is empty
+        if aln[:, fr1_end].sum() == 0:
+            # Find matches in positions 6-9 (0-indexed: fr1_start to fr1_end-1)
+            for col_idx in range(fr1_start, fr1_end):
+                if aln[:, col_idx].sum() == 1:
+                    row = np.where(aln[:, col_idx] == 1)[0][0]
+                    # If row > col_idx, the alignment is shifted
+                    # (residue row+1 at position col_idx+1,
+                    # expected at row+1)
+                    if row > col_idx:
+                        shift_amount = row - col_idx
+                        LOGGER.info(
+                            f"Correcting light chain FR1: detected shift of "
+                            f"{shift_amount} at position {col_idx + 1}"
+                        )
+                        # Shift all matches from col_idx to fr1_end-1 forward
+                        for c in range(fr1_end - 1, col_idx - 1, -1):
+                            if aln[:, c].sum() == 1:
+                                aln[:, c + shift_amount] = aln[:, c]
                                 aln[:, c] = 0
                     break
-
-<<<<<<< HEAD
-        # For chains without position 10 (heavy, lambda), clear position 10
-        # The unified embeddings include position 10 (from kappa), so
-        # heavy/lambda residues may incorrectly align there. We need to handle:
-        # Case 1: pos10 occupied, pos9 empty -> move to pos9
-        # Case 2: pos10 occupied, pos11 empty -> move to pos11
-        # Case 3: pos10 occupied, both pos9 and pos11 filled -> just clear
-        if not input_has_pos10:
-            pos9_col = 8  # 0-indexed column for position 9
-            pos10_col = 9  # 0-indexed column for position 10
-            pos11_col = 10  # 0-indexed column for position 11
-=======
-        if not input_has_pos10:
-            pos9_col, pos10_col, pos11_col = 8, 9, 10
->>>>>>> 7b61378b
-
-            pos9_occupied = aln[:, pos9_col].sum() == 1
-            pos10_occupied = aln[:, pos10_col].sum() == 1
-            pos11_occupied = aln[:, pos11_col].sum() == 1
-
-            if pos10_occupied:
-                if not pos9_occupied:
-<<<<<<< HEAD
-                    # Move residue from position 10 to position 9
-=======
->>>>>>> 7b61378b
-                    LOGGER.info(
-                        "Moving residue from position 10 to position 9 "
-                        "(chain lacks position 10)"
-                    )
-                    aln[:, pos9_col] = aln[:, pos10_col]
-                    aln[:, pos10_col] = 0
-                elif not pos11_occupied:
-<<<<<<< HEAD
-                    # Move residue from position 10 to position 11
-=======
->>>>>>> 7b61378b
-                    LOGGER.info(
-                        "Moving residue from position 10 to position 11 "
-                        "(chain lacks position 10)"
-                    )
-                    aln[:, pos11_col] = aln[:, pos10_col]
-                    aln[:, pos10_col] = 0
-                else:
-<<<<<<< HEAD
-                    # Both neighbors occupied - just clear position 10
-=======
->>>>>>> 7b61378b
-                    LOGGER.info(
-                        "Clearing position 10 (chain lacks position 10)"
-                    )
-                    aln[:, pos10_col] = 0
-
-        return aln
-
-    def correct_fr3_alignment(
-        self,
-        aln: np.ndarray,
-        input_has_pos81: bool = False,
-        input_has_pos82: bool = False,
-    ) -> np.ndarray:
-        """
-        Fix FR3 alignment issues in positions 81-84 for light chains.
-
-        Light chains (kappa and lambda) typically skip positions 81-82 in IMGT
-        numbering, having residues at 79, 80, 83, 84, ... instead of the full
-        79, 80, 81, 82, 83, 84, ... pattern seen in heavy chains.
-
-        When using unified embeddings (which include 81-82 from heavy chains),
-        the aligner may incorrectly place light chain residues at positions
-        81-82 instead of 83-84. This function corrects that misalignment.
-
-        Args:
-            aln: The alignment matrix
-            input_has_pos81: Whether the input sequence has position 81
-            input_has_pos82: Whether the input sequence has position 82
-
-        Returns:
-            Corrected alignment matrix
-        """
-<<<<<<< HEAD
-        # Column indices (0-indexed)
-        pos81_col = 80  # IMGT position 81
-        pos82_col = 81  # IMGT position 82
-        pos83_col = 82  # IMGT position 83
-        pos84_col = 83  # IMGT position 84
-
-        # Check current occupancy
-=======
-        pos81_col, pos82_col, pos83_col, pos84_col = 80, 81, 82, 83
-
->>>>>>> 7b61378b
-        pos81_occupied = aln[:, pos81_col].sum() == 1
-        pos82_occupied = aln[:, pos82_col].sum() == 1
-        pos83_occupied = aln[:, pos83_col].sum() == 1
-        pos84_occupied = aln[:, pos84_col].sum() == 1
-
-<<<<<<< HEAD
-        # If input lacks position 81 but aligner placed something there
-        if not input_has_pos81 and pos81_occupied:
-            if not pos83_occupied:
-                # Move residue from position 81 to position 83
-=======
-        if not input_has_pos81 and pos81_occupied:
-            if not pos83_occupied:
->>>>>>> 7b61378b
-                LOGGER.info(
-                    "Moving residue from position 81 to position 83 "
-                    "(chain lacks position 81)"
-                )
-                aln[:, pos83_col] = aln[:, pos81_col]
-                aln[:, pos81_col] = 0
-<<<<<<< HEAD
-                # Update occupancy flag
-=======
->>>>>>> 7b61378b
-                pos83_occupied = True
-            else:
-                LOGGER.info(
-                    "Clearing position 81 (chain lacks position 81, "
-                    "but position 83 already occupied)"
-                )
-                aln[:, pos81_col] = 0
-
-<<<<<<< HEAD
-        # If input lacks position 82 but aligner placed something there
-        if not input_has_pos82 and pos82_occupied:
-            if not pos84_occupied:
-                # Move residue from position 82 to position 84
-=======
-        if not input_has_pos82 and pos82_occupied:
-            if not pos84_occupied:
->>>>>>> 7b61378b
-                LOGGER.info(
-                    "Moving residue from position 82 to position 84 "
-                    "(chain lacks position 82)"
-                )
-                aln[:, pos84_col] = aln[:, pos82_col]
-                aln[:, pos82_col] = 0
-            else:
-                LOGGER.info(
-                    "Clearing position 82 (chain lacks position 82, "
-                    "but position 84 already occupied)"
-                )
-                aln[:, pos82_col] = 0
-<<<<<<< HEAD
-=======
-
-        return aln
-
-    def correct_c_terminus(self, aln: np.ndarray) -> np.ndarray:
-        """Fix C-terminus alignment for the last residues (positions 126-128).
-
-        When residues at the end of the sequence are unassigned after the
-        last aligned IMGT position (around 125/126), this function
-        deterministically assigns them to positions 127, 128.
-
-        The logic:
-        1. Find the last row (sequence position) with any assignment
-        2. Find the last column (IMGT position) with any assignment
-        3. If there are unassigned rows after the last assigned row,
-           and the last assigned column is around position 125 or 126,
-           assign those trailing residues to subsequent positions (127, 128)
-
-        Args:
-            aln: The alignment matrix (rows=sequence, cols=IMGT positions).
-
-        Returns:
-            Corrected alignment matrix with C-terminus residues assigned.
-        """
-        n_rows, n_cols = aln.shape
-
-        # Find the last row that has any assignment
-        row_sums = aln.sum(axis=1)
-        assigned_rows = np.where(row_sums > 0)[0]
-        if len(assigned_rows) == 0:
-            return aln
-
-        last_assigned_row = assigned_rows[-1]
-
-        # Find the last column that has any assignment
-        col_sums = aln.sum(axis=0)
-        assigned_cols = np.where(col_sums > 0)[0]
-        if len(assigned_cols) == 0:
-            return aln
-
-        last_assigned_col = assigned_cols[-1]
-
-        # Check if there are unassigned rows after the last assigned row
-        # These are residues that weren't aligned to any IMGT position
-        n_unassigned_trailing = n_rows - last_assigned_row - 1
-
-        if n_unassigned_trailing <= 0:
-            # No unassigned trailing residues
-            return aln
-
-        # Only apply the fix if the last assigned column is around
-        # position 125 or 126 (0-indexed: 124 or 125)
-        # This indicates the C-terminus wasn't fully aligned
-        if last_assigned_col < constants.C_TERMINUS_ANCHOR_POSITION:
-            LOGGER.debug(
-                f"C-terminus: last assigned col {last_assigned_col} is "
-                f"before anchor position "
-                f"{constants.C_TERMINUS_ANCHOR_POSITION}, skipping correction"
-            )
-            return aln
-
-        # Assign trailing residues to subsequent IMGT positions
-        # Starting from last_assigned_col + 1, up to position 127 (0-indexed)
-        LOGGER.info(
-            f"Correcting C-terminus: {n_unassigned_trailing} unassigned "
-            f"residues after row {last_assigned_row}, "
-            f"last assigned col was {last_assigned_col}"
-        )
-
-        next_col = last_assigned_col + 1
-        for i in range(n_unassigned_trailing):
-            row_to_assign = last_assigned_row + 1 + i
-            if next_col >= n_cols:
-                LOGGER.warning(
-                    f"C-terminus: cannot assign row {row_to_assign}, "
-                    f"no more IMGT positions available (max col {n_cols - 1})"
-                )
-                break
-
-            # Clear any existing assignment in this row (shouldn't be any)
-            aln[row_to_assign, :] = 0
-            # Assign to the next available IMGT position
-            aln[row_to_assign, next_col] = 1
-            LOGGER.info(
-                f"C-terminus: assigned row {row_to_assign} to "
-                f"IMGT position {next_col + 1}"
-            )
-            next_col += 1
->>>>>>> 7b61378b
 
         return aln
 
@@ -524,10 +274,6 @@
         Returns:
             Filtered list of embeddings.
         """
-<<<<<<< HEAD
-        # Check for unified embeddings - if present, use for all chain types
-=======
->>>>>>> 7b61378b
         unified_embeddings = [
             emb for emb in self.all_embeddings if emb.name == "unified"
         ]
@@ -685,11 +431,8 @@
                 sub_aln = self.correct_gap_numbering(sub_aln)
                 aln[start_row : end_row + 1, startres_idx:endres] = sub_aln
 
-<<<<<<< HEAD
             # Apply FR1 alignment correction
             # Check if input has position 10 (kappa) or not (heavy/lambda)
-=======
->>>>>>> 7b61378b
             input_has_pos10 = "10" in input_data.idxs or 10 in input_data.idxs
             is_light_chain = (
                 chain_type == constants.ChainType.LIGHT
@@ -700,11 +443,8 @@
                     aln, chain_type=chain_type, input_has_pos10=input_has_pos10
                 )
 
-<<<<<<< HEAD
             # Apply FR3 alignment correction for light chains
             # Light chains typically lack positions 81-82
-=======
->>>>>>> 7b61378b
             input_has_pos81 = "81" in input_data.idxs or 81 in input_data.idxs
             input_has_pos82 = "82" in input_data.idxs or 82 in input_data.idxs
             if is_light_chain and (not input_has_pos81 or not input_has_pos82):
@@ -713,7 +453,6 @@
                     input_has_pos81=input_has_pos81,
                     input_has_pos82=input_has_pos82,
                 )
-<<<<<<< HEAD
 
         # Determine species to report
         # For unified embeddings, derive from chain_type parameter
@@ -731,24 +470,6 @@
                 f"Unified embeddings: reporting species as "
                 f"'{reported_species}' based on chain_type={chain_type}"
             )
-=======
-
-        reported_species = best_match
-        if best_match == "unified":
-            if chain_type == constants.ChainType.HEAVY:
-                reported_species = "H"
-            elif chain_type == constants.ChainType.LIGHT:
-                reported_species = "K"
-            else:
-                reported_species = "H"
-            LOGGER.info(
-                f"Unified embeddings: reporting species as "
-                f"'{reported_species}' based on chain_type={chain_type}"
-            )
-
-            # Apply C-terminus correction for unassigned trailing residues
-            aln = self.correct_c_terminus(aln)
->>>>>>> 7b61378b
 
         return softalign_output.SoftAlignOutput(
             species=reported_species,
