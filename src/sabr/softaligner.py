--- conflicted
+++ resolved
@@ -144,36 +144,7 @@
         return matches
 
     def correct_gap_numbering(self, sub_aln: np.ndarray) -> np.ndarray:
-<<<<<<< HEAD
         """Redistribute loop gaps to an alternating IMGT-style pattern."""
-=======
-        """
-        Re-map a loop sub-alignment to an IMGT-like alternating pattern.
-
-        Given a binary sub-alignment array ``sub_aln`` with shape ``(N, M)``,
-        construct a new alignment of the same shape that places ones along an
-        alternating index pattern (0, -1, +1, -2, +2, ...). This is intended
-        to regularize gap placement for loops with expected numbering schemes
-        (e.g., CDR2).
-
-        Parameters
-        ----------
-        sub_aln : np.ndarray
-            Binary sub-alignment of shape ``(N, M)``.
-
-        Returns
-        -------
-        np.ndarray
-            A new binary array with ones placed along the alternating pattern
-            and zeros elsewhere.
-
-        Notes
-        -----
-        The mapping assumes ``min(N, M)`` effective aligned positions and
-        does not validate biochemical plausibility. For example, gaps are not
-        considered and this could be a problem.
-        """
->>>>>>> 2c54ea31
         new_aln = np.zeros_like(sub_aln)
         for i in range(min(sub_aln.shape)):
             pos = ((i + 1) // 2) * ((-1) ** i)
